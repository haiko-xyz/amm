// Core lib imports.
use core::serde::Serde;
use core::traits::Into;
use core::result::ResultTrait;
use array::ArrayTrait;
use option::OptionTrait;
use traits::TryInto;
use starknet::ContractAddress;
use starknet::testing::{set_caller_address, set_contract_address, set_block_timestamp};

// Local imports.
use amm::contracts::market_manager::MarketManager;
use amm::libraries::id;
use amm::libraries::math::price_math;
use amm::interfaces::IMarketManager::{IMarketManagerDispatcher, IMarketManagerDispatcherTrait};
use amm::types::core::MarketInfo;
use amm::types::i256::i256;
use amm::tests::common::params::{
    CreateMarketParams, ModifyPositionParams, SwapParams, SwapMultipleParams
};

// External imports.
use snforge_std::{declare, ContractClass, ContractClassTrait, start_prank, stop_prank, CheatTarget};
use openzeppelin::token::erc20::interface::{ERC20ABIDispatcher, ERC20ABIDispatcherTrait};

fn deploy_market_manager(
    class: ContractClass, owner: ContractAddress,
) -> IMarketManagerDispatcher {
    let contract_address = class.deploy(@array![owner.into()]).unwrap();
    IMarketManagerDispatcher { contract_address }
}

fn create_market(market_manager: IMarketManagerDispatcher, params: CreateMarketParams) -> felt252 {
    start_prank(CheatTarget::One(market_manager.contract_address), params.owner);
<<<<<<< HEAD
    let market_id = id::market_id(
        MarketInfo {
            base_token: params.base_token,
            quote_token: params.quote_token,
            strategy: params.strategy,
            width: params.width,
            swap_fee_rate: params.swap_fee_rate,
            fee_controller: params.fee_controller,
            controller: params.controller,
        }
    );
    let whitelisted = market_manager.is_whitelisted(market_id);
    if !whitelisted {
        market_manager.whitelist(market_id);
=======
    let base_whitelisted = market_manager.is_whitelisted(params.base_token);
    let quote_whitelisted = market_manager.is_whitelisted(params.quote_token);
    if !base_whitelisted {
        market_manager.whitelist(params.base_token);
    }
    if !quote_whitelisted {
        market_manager.whitelist(params.quote_token);
>>>>>>> e57aa28c
    }
    let market_id = market_manager
        .create_market(
            params.base_token,
            params.quote_token,
            params.width,
            params.strategy,
            params.swap_fee_rate,
            params.fee_controller,
            params.protocol_share,
            params.start_limit,
            params.controller,
            params.market_configs,
        );
    stop_prank(CheatTarget::One(market_manager.contract_address));
    market_id
}

fn modify_position(
    market_manager: IMarketManagerDispatcher, params: ModifyPositionParams,
) -> (i256, i256, u256, u256) {
    start_prank(CheatTarget::One(market_manager.contract_address), params.owner);
    let (base_amount, quote_amount, base_fees, quote_fees) = market_manager
        .modify_position(
            params.market_id, params.lower_limit, params.upper_limit, params.liquidity_delta,
        );
    stop_prank(CheatTarget::One(market_manager.contract_address));

    (base_amount, quote_amount, base_fees, quote_fees)
}

fn swap(market_manager: IMarketManagerDispatcher, params: SwapParams) -> (u256, u256, u256) {
    start_prank(CheatTarget::One(market_manager.contract_address), params.owner);
    let (amount_in, amount_out, fees) = market_manager
        .swap(
            params.market_id,
            params.is_buy,
            params.amount,
            params.exact_input,
            params.threshold_sqrt_price,
            params.threshold_amount,
            params.deadline,
        );
    stop_prank(CheatTarget::One(market_manager.contract_address));
    (amount_in, amount_out, fees)
}

fn swap_multiple(market_manager: IMarketManagerDispatcher, params: SwapMultipleParams) -> u256 {
    start_prank(CheatTarget::One(market_manager.contract_address), params.owner);
    let amount_out = market_manager
        .swap_multiple(
            params.in_token,
            params.out_token,
            params.amount,
            params.route,
            params.threshold_amount,
            params.deadline,
        );
    stop_prank(CheatTarget::One(market_manager.contract_address));
    amount_out
}
<|MERGE_RESOLUTION|>--- conflicted
+++ resolved
@@ -32,7 +32,6 @@
 
 fn create_market(market_manager: IMarketManagerDispatcher, params: CreateMarketParams) -> felt252 {
     start_prank(CheatTarget::One(market_manager.contract_address), params.owner);
-<<<<<<< HEAD
     let market_id = id::market_id(
         MarketInfo {
             base_token: params.base_token,
@@ -47,15 +46,6 @@
     let whitelisted = market_manager.is_whitelisted(market_id);
     if !whitelisted {
         market_manager.whitelist(market_id);
-=======
-    let base_whitelisted = market_manager.is_whitelisted(params.base_token);
-    let quote_whitelisted = market_manager.is_whitelisted(params.quote_token);
-    if !base_whitelisted {
-        market_manager.whitelist(params.base_token);
-    }
-    if !quote_whitelisted {
-        market_manager.whitelist(params.quote_token);
->>>>>>> e57aa28c
     }
     let market_id = market_manager
         .create_market(
