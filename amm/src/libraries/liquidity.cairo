--- conflicted
+++ resolved
@@ -100,7 +100,6 @@
         market_state.quote_fee_factor,
     );
 
-<<<<<<< HEAD
     let base_fee_factor_diff = max(base_fee_factor, position.base_fee_factor_last)
         - min(base_fee_factor, position.base_fee_factor_last);
     let quote_fee_factor_diff = max(quote_fee_factor, position.quote_fee_factor_last)
@@ -113,8 +112,6 @@
 
     // Checkpoint: gas used in updating liquidity position
     gas_before = testing::get_available_gas();
-=======
->>>>>>> e57aa28c
     // Update liquidity position.
     if liquidity_delta.sign {
         assert(position.liquidity >= liquidity_delta.val, 'UpdatePosLiq');
@@ -285,7 +282,6 @@
     (gas_before - testing::get_available_gas()).print(); 
     // Checkpoint End
 
-<<<<<<< HEAD
     // Checkpoint: gas used in calculating base/quote fees
     gas_before = testing::get_available_gas();
     // Calculate fees accrued since last update.
@@ -304,8 +300,6 @@
 
     // Checkpoint: gas used in calculating base/quote amounts for position
     gas_before = testing::get_available_gas();
-=======
->>>>>>> e57aa28c
     // Calculate amounts inside position.
     let (base_amount, quote_amount) = liquidity_math::liquidity_to_amounts(
         I256Trait::new(position.liquidity, true),
