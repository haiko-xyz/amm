--- conflicted
+++ resolved
@@ -578,14 +578,9 @@
             controller: ContractAddress,
             configs: Option<MarketConfigs>,
         ) -> felt252 {
-<<<<<<< HEAD
 
             // Checkpoint: gas used in validating inputs
             let mut gas_before = testing::get_available_gas();
-=======
-            self.assert_only_owner();
-
->>>>>>> e57aa28c
             // Validate inputs.
             assert(base_token.is_non_zero() && quote_token.is_non_zero(), 'TokensNull');
             assert(width != 0, 'WidthZero');
@@ -945,11 +940,8 @@
             // has accrued fees (e.g. through partial fills), it will also withdraw all fees
             // from the position. To discourage this, fees are forfeited and not paid out to
             // the user if they collect from an unfilled batch.
-<<<<<<< HEAD
             gas_before = testing::get_available_gas();
             let mut batch = self.batches.read(order.batch_id);
-=======
->>>>>>> e57aa28c
             let (base_amount, quote_amount) = if !batch.filled {
                 let (base_amount, quote_amount, base_fees, quote_fees) = self
                     ._modify_position(
@@ -970,14 +962,11 @@
                 );
                 (base_amount, quote_amount)
             };
-<<<<<<< HEAD
             'COO _mp 3'.print();
             (gas_before - testing::get_available_gas()).print();
 
             // Checkpoint: gas used in updating order
             gas_before = testing::get_available_gas();
-=======
->>>>>>> e57aa28c
 
             // Update order and batch.
             batch.liquidity -= order.liquidity;
